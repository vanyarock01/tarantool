<!DOCTYPE section [
<!ENTITY % tnt SYSTEM "../tnt.ent">
%tnt;
]>
<section xmlns="http://docbook.org/ns/docbook" version="5.0"
      xmlns:xi="http://www.w3.org/2001/XInclude"
      xmlns:xlink="http://www.w3.org/1999/xlink"
      xml:id="stored-procedures">
  <title>Writing stored procedures in Lua</title>
<blockquote>
    <para>
        <link xlink:href="http://www.lua.org">Lua</link>
        is a light-weight, multi-paradigm, embeddable language.
        Stored procedures in Lua can be used to implement
        data manipulation patterns or data structures. A
        server-side procedure written in Lua can select and modify
        data, access configuration and perform administrative
        tasks. It is possible to dynamically define, invoke,
        alter and drop Lua procedures.
    </para>
</blockquote>
<para>
    Procedures can be invoked from the administrative
    console and using the binary protocol, for example:
<programlisting><computeroutput>localhost> lua function f1() return 'hello' end
---
...
localhost> call f1()
Found 1 tuple:
['hello']
</computeroutput>
</programlisting>
    In the language of the administrative console
    <olink targetptr="lua-command" /> evaluates an arbitrary
    Lua chunk. CALL is the SQL standard statement used
    to invoke the CALL command of the binary
    protocol.
    In the example above, a Lua procedure is first defined
    using the text protocol of the administrative port,
    and then invoked using the Tarantool client-side SQL
    parser plus the binary protocol on the <olink targetptr="primary_port" />.
    Since it's possible to execute any Lua chunk in the
    administrative console, the newly created <code
    language="Pascal">function f1()</code>
    can be called there too:
<programlisting><computeroutput>localhost> lua f1()
---
 - hello
...
localhost> lua 1+2
---
 - 3
...
localhost> lua "hello".." world"
---
 - hello world
...
</computeroutput></programlisting>
  </para>
  <para>
    Lua procedures could also be called at the time of initialization
    using a dedicated <emphasis>init.lua</emphasis> script,
    located in <olink targetptr="work_dir" />.

    An example of such a script is given below:
    <programlisting>
    <![CDATA[
-- Importing expirationd module
dofile("expirationd.lua")

function is_expired(args, tuple)
   if tuple == nil then
       return true
   end

   if #tuple <= args.field_no then
       return true
   end

   field = tuple[args.field_no]
   if field == nil or #field ~= 4 then
       return true
   end

   local current_time = os.time()
   local tuple_ts = box.unpack("i", field)
   return current_time >= tuple_ts + args.ttl
end
function purge(args, tuple)
    box.space[0]:delete(tuple[0])
end

-- Run task
expirationd.run_task("exprd space 0", 0, is_expired, purge,
                    { field_no = 1, ttl = 30 * 60 })
]]>
    </programlisting>
  </para>

  <para>
    There is a single global instance of the Lua interpreter, which is
    shared across all connections. Anything prefixed with
    <code>lua </code> on the administrative console is sent
    directly to this interpreter. Any change of the interpreter
    state is immediately available to all client connections.
  </para>
  <para>
    Each connection, however, is using its own Lua
    <emphasis>coroutine</emphasis> &mdash; a mechanism akin to
    Tarantool <emphasis>fibers</emphasis>. A coroutine has an
    own execution stack and a Lua <emphasis>closure</emphasis>
    &mdash; set of local variables and definitions.
  </para>
  <para>
    In the binary protocol, it's only possible to <emphasis
    role="strong">invoke</emphasis> existing
    procedures, but not <emphasis role="strong">define</emphasis>
    or <emphasis role="strong">alter</emphasis> them.
    CALL request packet contains CALL command code (22), the name
    of a procedure to be called, and a tuple for procedure
    arguments. Currently, Tarantool tuples are type-agnostic,
    thus each field of the tuple is passed into the procedure
    as an argument of type <quote>string</quote>. For example:
<programlisting><computeroutput>kostja@atlas:~$ cat arg.lua
function f1(a)
    local s = a
    if type(a) == 'string' then
        s = ''
        for i=1, #a, 1 do
            s = s..string.format('0x%x ', string.byte(a, i))
        end
    end
    return type(a), s
end
kostja@atlas:~$ tarantool
localhost> lua dofile('arg.lua')
---
...
localhost> lua f1('1234')
---
 - string
 - 0x31 0x32 0x33 0x34
...
localhost> call f1('1234')
Call OK, 2 rows affected
['string']
['0x31 0x32 0x33 0x34 ']
localhost> lua f1(1234)
---
 - number
 - 1234
...
localhost> call f1(1234)
Call OK, 2 rows affected
['string']
['0xd2 0x4 0x0 0x0 ']</computeroutput></programlisting>
    In the above example, the way the procedure receives its
    argument is identical in two protocols, when the argument is a
    string. A numeric field, however, when submitted via the
    binary protocol, is seen by the procedure as 
    a 4-byte blob, not as a Lua <quote>number</quote> type.
    </para>
    <para>In addition to conventional method invocation,
    Lua provides object-oriented syntax. Access to the latter is
    available on the administrative console only:
<programlisting><computeroutput>localhost> lua box.space[0]:truncate()
---
...
localhost> call box.space[0]:truncate()
error: 1:15 expected '('
</computeroutput></programlisting>
  </para>
  <para>
    Every value, returned from a stored function by means of
    <code>return</code> clause, is converted to a Tarantool/Box tuple.
    Tuples are returned as such, in binary form; a Lua scalar, such as
    a string or an integer, is converted to a tuple with only
    one field. When the returned value is a <emphasis>Lua
    table</emphasis>, the resulting tuple contains only table
    values, but not keys.
  </para>
  <para>
    When a function in Lua terminates with an error, the error
    is sent to the client as <olink targetptr="ER_PROC_LUA" />
    return code, with the original error message preserved.
    Similarly, an error which has occurred inside Tarantool (observed on the
    client as an error code), when happens during execution of a
    Lua procedure, produces a genuine Lua error:
<programlisting><computeroutput>localhost> lua function f1() error("oops") end
---
...
localhost> call f1()
Call ERROR, Lua error: [string "function f1() error("oops") end"]:1: oops (ER_PROC_LUA)
localhost> call box.insert('99', 1, 'test')
Call ERROR, Space 99 is disabled (ER_SPACE_DISABLED)
localhost> lua pcall(box.insert, 99, 1, 'test')
---
 - false
 - Space 99 is disabled
...
</computeroutput></programlisting>
  </para>
  <para>
    It's possible not only to invoke trivial Lua code, but call
    into Tarantool/Box storage functionality, using
    <code>box</code>
    Lua library. The contents of the library can be
    inspected at runtime:
<programlisting><computeroutput>localhost> lua for k, v in pairs(box) do print(k, ": ", type(v)) end
---
fiber: table
space: table
cfg: table
on_reload_configuration: function
update: function
process: function
delete: function
insert: function
select: function
index: table
unpack: function
replace: function
select_range: function
pack: function
...</computeroutput></programlisting>
    As is shown in the listing, <code>box</code> package ships:
    <itemizedlist>
        <listitem><para>
            high-level functions, such as
            <code>process(), update(), select(), select_range(), insert(),
                replace(), delete()</code>, to manipulate
                tuples and access spaces from Lua.
        </para></listitem>
        <listitem><para>
            libraries, such as <code>cfg, space, fiber, index, tuple</code>,
            to access server configuration, create, resume and
            interrupt fibers, inspect contents of spaces, indexes
            and tuples.
        </para></listitem>
    </itemizedlist>
  </para>

<variablelist>
    <title>Package <code xml:id="box" xreflabel="box">box</code> function index</title>
    <varlistentry>
        <term>
            <emphasis role="lua">box.process(op, request)</emphasis>
        </term>
        <listitem>
            <para>
                Process a request passed in as a binary string.
                This is an entry point into the server request
                processor. It can be used to insert, update,
                select and delete tuples from within a Lua procedure.
            </para>
            <para>
                This is a low-level API, and it expects
                all arguments to be packed in accordance
                with the binary protocol (iproto
                header excluded). Normally, there is no need
                to use <code>box.process()</code> directly:
                <code>box.select(), box.update()</code>
                and other convenience wrappers
                invoke <code>box.process()</code> with
                correctly packed arguments.
                <bridgehead renderas="sect4">Parameters</bridgehead>
                <simplelist>
                    <member><code>op</code> &mdash; number, any
                    Tarantool/Box command code, except 22 (CALL). See
                    <link xlink:href="https://github.com/mailru/tarantool/blob/master/doc/box-protocol.txt">
                    <filename>doc/box-protocol.txt</filename></link>.
                    </member>
                    <member><code>request</code> &mdash; command
                    arguments packed in binary format.</member>
                </simplelist>
                <bridgehead renderas="sect4">Returns</bridgehead>
                This function returns zero or more tuples. In Lua, a
                tuple is represented by a
                <emphasis>userdata</emphasis> object of type
                <code xlink:href="#box.tuple">box.tuple</code>. If
                a Lua procedure is called from the administrative
                console, returned tuples are printed out in YAML
                format.  When called from the binary
                protocol, the binary format is used.
                <bridgehead renderas="sect4">Errors</bridgehead>
                Any server error produced by the executed
                command.
            </para>
        </listitem>
    </varlistentry>

    <varlistentry>
        <term>
            <emphasis role="lua">box.select(space_no, index_no, ...)</emphasis>
        </term>
        <listitem>
            <para>
                Select a tuple in the given space. A
                wrapper around <code>box.process()</code>.
                <bridgehead renderas="sect4">Parameters</bridgehead>
                <simplelist>
                    <member><code>space_no</code> &mdash; space id,
                    </member>
                    <member><code>index_no</code> &mdash; index number in the
                        space,</member>
                    <member><code>...</code>&mdash; index key,
                    possibly compound.
                    </member>
                </simplelist>
                <bridgehead renderas="sect4">Returns</bridgehead>
                Returns zero or more tuples.
                <bridgehead renderas="sect4">Errors</bridgehead>
                Same as in <code>box.process()</code>. Any error
                results in a Lua exception.
                <bridgehead renderas="sect4">Example</bridgehead>
<programlisting>
localhost> call box.insert(0, 'test', 'my first tuple')
Call OK, 1 rows affected
['test', 'my first tuple']
localhost> call box.select(0, 0, 'test')
Call OK, 1 rows affected
['test', 'my first tuple']
localhost> lua box.insert(5, 'testtest', 'firstname', 'lastname')
---
 - 'testtest': {'firstname', 'lastname'}
...
localhost> lua box.select(5, 1, 'firstname', 'lastname')
---
 - 'testtest': {'firstname', 'lastname'}
...
</programlisting>
            </para>
        </listitem>
    </varlistentry>

    <varlistentry>
        <term>
            <emphasis role="lua">box.insert(space_no, ...)</emphasis>
        </term>
        <listitem><simpara></simpara></listitem>
    </varlistentry>

    <varlistentry>
        <term>
            <emphasis role="lua">box.replace(space_no, ...)</emphasis>
        </term>
        <listitem>
            <para>
                Insert a tuple into a space. Tuple fields
                follow <code>space_no</code>. If a tuple with
                the same primary key already exists,
                <code>box.insert()</code> returns an error, while
                <code>box.replace()</code> replaces the existing
                tuple with a new one. These functions are
                wrappers around <code>box.process()</code>
                <bridgehead renderas="sect4">Returns</bridgehead>
                Returns the inserted tuple.
            </para>
        </listitem>
    </varlistentry>

    <varlistentry>
        <term>
            <emphasis role="lua">box.update(space_no, key, format, ...)</emphasis>
        </term>
        <listitem>
            <para>
                Update a tuple identified by a primary
                <code>key</code>. If a key is multipart,
                it is passed in as a Lua table. Update arguments follow,
                described by <code>format</code>.
                The format and arguments are passed to
                <code>box.pack()</code> and the result is sent
                to <code>box.process()</code>.
                A correct <code>format</code> is a sequence of
                pairs: update operation, operation arguments. A
                single character of format describes either an
                operation which needs to take place or operation
                argument. A format specifier also works as a
                placeholder for the number of a field, which needs
                to be updated, or for an argument value.
                For example: 
                <simplelist>
                    <member><code>+p=p</code> &mdash; add a value
                    to one field and assign another,
                    </member>
                    <member><code>:p</code> &mdash; splice a
                    field: start at offset, cut length bytes, and add a
                    string.</member>
                    <member><code>#p</code> &mdash; delete a
                    field.</member>
                    <member><code>!p</code> &mdash; insert a field
                    (before the one specified).</member>
                </simplelist>
                Possible format specifiers are: <quote>+</quote>
                for addition, <quote>-</quote> for subtraction,
                <quote>&amp;</quote> for bitwise AND,
                <quote>|</quote> for bitwise OR, <quote>^</quote>
                for bitwise exclusive OR (XOR), <quote>:</quote>
                for string splice and <quote>p</quote> for
                operation argument.
                <bridgehead renderas="sect4">Returns</bridgehead>
                Returns the updated tuple.
                <bridgehead renderas="sect4">Example</bridgehead>
<programlisting>
localhost> lua box.insert(0, 0, 'hello world')
---
 - 0: {'hello world'}
...
localhost> lua box.update(0, 0, '+p', 1, 1) -- add value 1 to field #1
---
error: 'Illegal parameters, numeric operation on a field with length != 4'
...
localhost> lua box.update(0, 0, '=p', 1, 1) -- assign field #1 to value 1
---
 - 0: {1}
...
localhost> lua box.update(0, 0, '+p', 1, 1)
---
 - 0: {2}
...
localhost> lua box.update(0, 2, '!p', 1, 'Bienvenue tout le monde!')
---
 - 2: {'Bienvenue tout le monde!', 'Hello world!'}
...
localhost> lua box.update(0, 2, '#p', 2, 'Bienvenue tout le monde!')
---
 - 2: {'Bienvenue tout le monde!'}
...
</programlisting>
            </para>
        </listitem>
    </varlistentry>

    <varlistentry>
        <term>
            <emphasis role="lua">box.delete(space_no, ...)</emphasis>
        </term>
        <listitem><para>
            Delete a tuple identified by a primary key.
            <bridgehead renderas="sect4">Returns</bridgehead>
            Returns the deleted tuple.
                <bridgehead renderas="sect4">Example</bridgehead>
<programlisting>
localhost> call box.delete(0, 'test')
Call OK, 1 rows affected
['test', 'my first tuple']
localhost> call box.delete(0, 'test')
Call OK, 0 rows affected
localhost> call box.delete(0, 'tes')
Call ERROR, Illegal parameters, key is not u32 (ER_ILLEGAL_PARAMS)
</programlisting>
        </para></listitem>
    </varlistentry>
    <varlistentry>
        <term>
            <emphasis role="lua">box.select_range(space_no, index_no, limit, key, ...)</emphasis>
        </term>
        <listitem><para>
            Select a range of tuples, starting from offset
            specified by <code>key</code>. The key can be
            multipart.
            Limit selection with at most <code>limit</code>
            tuples.
            If no key is specified, start from the first key in
            the index.
            </para>
            <para>
            For TREE indexes, this returns tuples in sorted order.
            For HASH indexes, the order of tuples is unspecified, and
            can change significantly if data is inserted or deleted
            between two calls to <code>box.select_range()</code>.
            If <code>key</code> is <code>nil</code> or unspecified,
            the selection starts from the start of the index.
            <bridgehead renderas="sect4">Example</bridgehead>
<programlisting>localhost> show configuration
---
...
  space[4].cardinality: "-1"
  space[4].estimated_rows: "0"
  space[4].index[0].type: "HASH"
  space[4].index[0].unique: "true"
  space[4].index[0].key_field[0].fieldno: "0"
  space[4].index[0].key_field[0].type: "STR"
  space[4].index[1].type: "TREE"
  space[4].index[1].unique: "false"
  space[4].index[1].key_field[0].fieldno: "1"
  space[4].index[1].key_field[0].type: "STR"
...
localhost> insert into t4 values ('0', '0')
Insert OK, 1 rows affected
localhost> insert into t4 values ('1', '1')
Insert OK, 1 rows affected
localhost> insert into t4 values ('2', '2')
Insert OK, 1 rows affected
localhost> insert into t4 values ('3', '3')
Insert OK, 1 rows affected
ocalhost> lua box.select_range(4, 0, 10)
---
 - '3': {'3'}
 - '0': {'0'}
 - '1': {'1'}
 - '2': {'2'}
...
localhost> lua box.select_range(4, 1, 10)
---
 - '0': {'0'}
 - '1': {'1'}
 - '2': {'2'}
 - '3': {'3'}
...
localhost> lua box.select_range(4, 1, 2)
---
 - '0': {'0'}
 - '1': {'1'}
...
localhost> lua box.select_range(4, 1, 2, '1')
---
 - '1': {'1'}
 - '2': {'2'}
...
</programlisting>
        </para></listitem>
    </varlistentry>
    <varlistentry>
        <term>
            <emphasis role="lua">box.select_reverse_range(space_no, index_no, limit, key, ...)</emphasis>
        </term>
        <listitem><para>
            Select a reverse range of tuples, starting from the offset
            specified by <code>key</code>. The key can be
            multipart.
            Limit selection with at most <code>limit</code>
            tuples.
            If no key is specified, start from the last key in
            the index.
            </para>
            <para>
            For TREE indexes, this returns tuples in sorted order.
	    Reverse iteration for HASH indexes is not supported.
            If <code>key</code> is <code>nil</code> or unspecified,
            the selection starts from the end of the index.
            <bridgehead renderas="sect4">Example</bridgehead>
<programlisting>localhost> show configuration
---
...
  space[4].cardinality: "-1"
  space[4].estimated_rows: "0"
  space[4].index[0].type: "HASH"
  space[4].index[0].unique: "true"
  space[4].index[0].key_field[0].fieldno: "0"
  space[4].index[0].key_field[0].type: "STR"
  space[4].index[1].type: "TREE"
  space[4].index[1].unique: "false"
  space[4].index[1].key_field[0].fieldno: "1"
  space[4].index[1].key_field[0].type: "STR"
...
localhost> insert into t4 values ('0', '0')
Insert OK, 1 rows affected
localhost> insert into t4 values ('1', '1')
Insert OK, 1 rows affected
localhost> insert into t4 values ('2', '2')
Insert OK, 1 rows affected
localhost> insert into t4 values ('3', '3')
Insert OK, 1 rows affected
localhost> lua box.select_reverse_range(4, 0, 10)
---
 error: 'Illegal parameters, hash iterator is forward only
...
localhost> lua box.select_reverse_range(4, 1, 10)
---
 - '3': {'3'}
 - '2': {'2'}
 - '1': {'1'}
 - '0': {'0'}
...
localhost> lua box.select_reverse_range(4, 1, 2)
---
 - '3': {'3'}
 - '2': {'2'}
...
localhost> lua box.select_reverse_range(4, 1, 2, '1')
---
 - '1': {'1'}
 - '0': {'0'}
...
</programlisting>
        </para></listitem>
    </varlistentry>
    <varlistentry>
        <term><emphasis role="lua">box.pack(format, ...)</emphasis></term>
        <listitem><para>
            To use Tarantool binary protocol primitives from Lua,
            it's necessary to convert Lua variables to binary
            format. This helper function is prototyped after Perl
            'pack'. It takes a format and a list of arguments, and
            returns a binary string with all arguments packed
            according to the format.
            <bridgehead renderas="sect4">Format specifiers</bridgehead>
            <simplelist>
                <member><code>i</code> &mdash; converts Lua
                variable to a 4-byte
                integer, and stores the integer in the resulting
                string, low byte first,
                </member>
                <member><code>p</code> &mdash; stores the length
                of the argument as a 4-byte integer, low byte first,
                followed by the argument itself: a 4-byte integer, low
                byte first, for integers, or a binary blob for
                anything else,
                </member>
                <member><code>=, +, &amp;, |, ^, : </code>&mdash;
                stores the corresponding Tarantool UPDATE
                operation code: field assignment, addition,
                conjunction, disjunction, exclusive disjunction,
                splice (from Perl SPLICE function). Expects
                field number to update as an argument. These format
                specifiers only store the corresponding operation
                code and field number to update, but do not
                describe operation arguments.
                </member>
            </simplelist>
        <bridgehead renderas="sect4">Errors</bridgehead>
        Unknown format specifier.
        <bridgehead renderas="sect4">Example</bridgehead>
<programlisting>
localhost> lua box.insert(0, 0, 'hello world')
---
 - 0: {'hello world'}
...
localhost> lua box.update(0, 0, "=p", 1, 'bye world')
---
 - 0: {'bye world'}
...
localhost> lua box.update(0, 0, ":p", 1, box.pack('ppp', 0, 3, 'hello'))
---
 - 0: {'hello world'}
...
localhost> lua box.update(0, 0, "=p", 1, 4)
---
 - 0: {4}
...
localhost> lua box.update(0, 0, "+p", 1, 4)
---
 - 0: {8}
...
localhost> lua box.update(0, 0, "^p", 1, 4)
---
 - 0: {12}
...
</programlisting>
        </para></listitem>
    </varlistentry>

    <varlistentry>
        <term><emphasis role="lua">box.unpack(format, ...)</emphasis></term>
        <listitem><para>
            Counterpart to <code>box.pack()</code>. Only supports
            <code>'i'</code> format specifier, and can be used
            to convert packed integers to Lua numbers.
            <bridgehead renderas="sect4">Example</bridgehead>
<programlisting>localhost> lua tuple=box.replace(2, 0)
---
...
localhost> lua string.len(tuple[0])
---
 - 4
...
localhost> lua box.unpack('i', tuple[0])
---
 - 0
...
</programlisting>
        </para></listitem>
    </varlistentry>

    <varlistentry>
        <term>
            <emphasis role="lua">box.print(...)</emphasis>
        </term>
        <listitem><para>
Redefines Lua <code>print()</code> built-in to print either to the log file
(when Lua is used from the binary port) or back to the user (for the
administrative console).
</para><para>
When printing to the log file, INFO log level is used. When printing to
the administrative console, all output is sent directly
to the socket.
</para><para>
Note: the administrative console output must be YAML-compatible.
        </para></listitem>
    </varlistentry>
    <varlistentry>
        <term>
            <emphasis role="lua">box.dostring(s, ...)</emphasis>
        </term>
        <listitem>
            <para>
                Evaluates an arbitrary chunk of lua code passed in
                <code>s</code>. If there is a compilation error,
                it's raised as a Lua error. In case of compilation
                success, all arguments which follow <code>s</code>
                are passed to the compiled chunk and the chunk is
                invoked.
            </para>
            <para>
                This function is mainly useful to define and run
                an arbitrary piece of Lua code, without having to
                introduce changes to the global Lua environment.
            <bridgehead renderas="sect4">Example</bridgehead>
<programlisting>lua box.dostring('abc')
---
error: '[string "abc"]:1: ''='' expected near ''&lt;eof&gt;'''
...
lua box.dostring('return 1')
---
 - 1
...
lua box.dostring('return ...', 'hello', 'world')
---
 - hello
 - world
...
lua box.dostring('local f = function(key) t=box.select(0, 0, key); if t ~= nil then return t[0] else return nil end end return f(...)', 0)
---
 - nil
...
</programlisting>
            </para>
        </listitem>
    </varlistentry>
    <varlistentry>
        <term>
            <emphasis role="lua">box.uuid()</emphasis>
        </term>
        <listitem>
            <para>
                Generate 128-bit (16 bytes) unique id. The id
                is returned in binary form.
            </para>
            <para>
                Requires <emphasis>libuuid</emphasis> library to be
                installed. The library is loaded in runtime,
                and if the library is not available, this
                function returns an error.
            </para>
        </listitem>
    </varlistentry>
    <varlistentry>
        <term>
            <emphasis role="lua">box.uuid_hex()</emphasis>
        </term>
        <listitem>
            <para>
                Generate hex-string of 128-bit (16 bytes) unique id.
                Return 32-bytes string.
            </para>
            <bridgehead renderas="sect4">Example</bridgehead>
            <programlisting>
                lua box.uuid_hex()
                ---
                 - a4f29fa0eb6d11e19f7737696d7fa8ff
                ...
            </programlisting>
        </listitem>
    </varlistentry>
    <varlistentry>
        <term>
            <emphasis role="lua">box.auto_increment(space_no, ...)</emphasis>
        </term>
        <listitem>
            <para>
                Insert values into space designated by space_no, using
                an auto-increment primary key. The space must have a
                NUM or NUM64 primary key index of type TREE.
            </para>
            <bridgehead renderas="sect4">Example</bridgehead>
            <programlisting>localhost> lua box.auto_increment(0, "I am a duplicate")
---
 - 1: {'I am a duplicate'}
...
localhost> lua box.auto_increment(2, "I am a duplicate")
---
 - 2: {'I am a duplicate'}
...
            </programlisting>
        </listitem>
    </varlistentry>
    <varlistentry>
        <term>
            <emphasis role="lua">box.counter.inc(space_no, key)</emphasis>
        </term>
        <listitem>
            <para>
                Increments a counter identified by the key. The key can be
                multi-part, but there must be an index covering
                all fields of the key. If there is no tuple
                identified by the given key, creates a new one
                with initial counter value set to 1.  Returns the
                new counter value back.
            </para>
            <bridgehead renderas="sect4">Example</bridgehead>
            <programlisting>localhost> lua box.counter.inc(0, 'top.mail.ru')
---
 - 1
...
localhost> lua box.counter.inc(0, 'top.mail.ru')
---
 - 2
...</programlisting>
        </listitem>
    </varlistentry>
    <varlistentry>
        <term>
            <emphasis role="lua">box.counter.dec(space_no, key)</emphasis>
        </term>
        <listitem>
            <para>
                Decrements a counter identified by the given key. If
                the key is not found, is a no-op. When counter value
                drops to 0, the tuple is deleted.
            </para>
            <bridgehead renderas="sect4">Example</bridgehead>
            <programlisting>localhost> lua box.counter.dec(0, 'top.mail.ru')
---
 - 1
...
localhost> lua box.counter.dec(0, 'top.mail.ru')
---
 - 0
...</programlisting>
        </listitem>
    </varlistentry>
</variablelist>

<variablelist>
    <title>Package <code xml:id="box.tuple" xreflabel="box.tuple">box.tuple</code></title>
    <para>The package contains no functions, but stands for
    <code>box.tuple</code> userdata type. It is possible to access individual
    tuple fields using an index, select a range of fields, iterate
    over all fields in a tuple or convert a tuple to a Lua table.
    Tuples are immutable.</para>
    <varlistentry>
        <term><emphasis role="lua"> </emphasis></term>
        <listitem><para>
        <bridgehead renderas="sect4">Example</bridgehead>
<programlisting>
localhost> lua t=box.insert(0, 1, 'abc', 'cde', 'efg', 'ghq', 'qkl')
---
...
localhost> lua #t
---
 - 6
...
localhost> lua t[1], t[5]
---
 - abc
 - qkl
...
localhost> lua t[6]
---
error: 'Lua error: [string "return t[6]"]:1: box.tuple: index 6 is out of bounds (0..5)'
...
localhost> lua for k,v in t:pairs() do print(v) end
---

abc
cde
efg
ghq
qkl
...
localhost> lua t:unpack()
---
 - 
 - abc
 - cde
 - efg
 - ghq
 - qkl
...
localhost> lua t:slice(1, 2)
---
 - abc
...
localhost> lua t:slice(1, 3)
---
 - abc
 - cde
...
localhost> lua t:slice(1, -1)
---
 - abc
 - cde
 - efg
 - ghq
...
localhost> lua t:transform(1, 3)
---
 - 1: {'ghq', 'qkl'}
...
localhost> lua t:transform(0, 1, 'zyx')
---
 - 'zyx': {'abc', 'cde', 'efg', 'ghq', 'qkl'}
...
localhost> lua t:transform(-1, 1, 'zyx')
---
 - 1: {'abc', 'cde', 'efg', 'ghq', 'zyx'}
...
localhost> lua t=box.insert(0, 'abc', 'def', 'abc')
---
...
localhost> lua t:find('abc')
---
 - 0
...
localhost> lua t:findall('abc')
---
 - 0
 - 2
...
localhost> lua t:find(1, 'abc')
---
 - 2
...
</programlisting>

        </para></listitem>
    </varlistentry>
</variablelist>

<variablelist>
    <title>Package <code xml:id="box.space" xreflabel="box.space">box.space</code></title>
    <para>This package is a container for all
    configured spaces. A space object provides access to space
    attributes, such as id, whether or not a space is
    enabled, space cardinality, estimated number of rows. It also
    contains object-oriented versions of <code>box</code>
    functions. For example, instead of <code>box.insert(0, ...)</code>
    one can write <code>box.space[0]:insert(...)</code>.
    Package source code is available in file <filename
    xlink:href="https://github.com/mailru/tarantool/blob/master/mod/box/box.lua">mod/box/box.lua</filename></para>
    <para>A list of all <code>space</code> members follows.</para>
    <varlistentry>
        <term><emphasis role="lua">space.n</emphasis></term>
        <listitem><simpara>Ordinal space number, <code>box.space[i].n == i</code></simpara></listitem>
    </varlistentry>
    <varlistentry>
        <term><emphasis role="lua">space.enabled</emphasis></term>
        <listitem><simpara>
            Whether or not this space is enabled in the
            configuration file.
        </simpara></listitem>
    </varlistentry>

    <varlistentry>
        <term>
            <emphasis role="lua">space.cardinality</emphasis>
        </term>
        <listitem><simpara>
            A limit on tuple field count for tuples in this space.
            This limit can be set in the configuration file. Value 0
            stands for <quote>unlimited</quote>.
        </simpara></listitem>
    </varlistentry>

    <varlistentry>
        <term>
            <emphasis role="lua">space.index[]</emphasis>
        </term>
        <listitem><simpara>
            A container for all defined indexes. An index is a Lua object
            of type <code xlink:href="#box.index">box.index</code> with
            methods to search tuples and iterate over them in predefined order.
        </simpara></listitem>
    </varlistentry>
    <varlistentry>
        <term>
            <emphasis role="lua">space:select(index_no, ...)</emphasis>
        </term>
        <listitem><simpara></simpara></listitem>
    </varlistentry>

    <varlistentry>
        <term>
            <emphasis role="lua">space:select_range(index_no, limit, key, ...)</emphasis>
        </term>
        <listitem><simpara></simpara></listitem>
    </varlistentry>

    <varlistentry>
        <term>
            <emphasis role="lua">space:select_reverse_range(index_no, limit, key, ...)</emphasis>
        </term>
        <listitem><simpara></simpara></listitem>
    </varlistentry>

    <varlistentry>
        <term>
            <emphasis role="lua">space:insert(...)</emphasis>
        </term>
        <listitem><simpara></simpara></listitem>
    </varlistentry>

    <varlistentry>
        <term>
            <emphasis role="lua">space:replace(...)</emphasis>
        </term>
        <listitem><simpara></simpara></listitem>
    </varlistentry>

    <varlistentry>
        <term>
            <emphasis role="lua">space:delete(key)</emphasis>
        </term>
        <listitem><simpara></simpara></listitem>
    </varlistentry>

    <varlistentry>
        <term>
            <emphasis role="lua">space:update(key, format, ...)</emphasis>
        </term>
        <listitem><simpara></simpara></listitem>
    </varlistentry>

    <varlistentry>
        <term>
            <emphasis role="lua">space:insert(...)</emphasis>
        </term>
        <listitem><simpara>
            Object-oriented forms of respective <code
            xlink:href="#box">box</code> methods.
        </simpara></listitem>
    </varlistentry>

    <varlistentry>
        <term>
            <emphasis role="lua">space:len()</emphasis>
        </term>
        <listitem><simpara>
            Returns number of tuples in the space.
        </simpara></listitem>
    </varlistentry>

    <varlistentry>
        <term>
            <emphasis role="lua">space:truncate()</emphasis>
        </term>
        <listitem><simpara>
            Deletes all tuples.
        </simpara></listitem>
    </varlistentry>

    <varlistentry>
        <term>
            <emphasis role="lua">space:pairs()</emphasis>
        </term>
        <listitem><simpara>
            A helper function to iterate over all space tuples,
            Lua style.
        </simpara>
                <bridgehead renderas="sect4">Example</bridgehead>
<programlisting>
localhost> lua for k,v in box.space[0]:pairs() do print(v) end
---
1: {'hello'}
2: {'my     '}
3: {'Lua    '}
4: {'world'}
...
</programlisting>
        </listitem>
    </varlistentry>
</variablelist>

<variablelist>
    <title>Package <code xml:id="box.index"
xreflabel="box.index">box.index</code></title>
    <para>
        This package implements methods of type <code>box.index</code>.
        Indexes are contained in <code
        xlink:href="#box.space">box.space[i].index[]</code> array
        within each space object. They provide an API for
        ordered iteration over tuples.
    </para>
    <varlistentry>
        <term><emphasis role="lua">index.unique</emphasis></term>
        <listitem><simpara>
            Boolean, true if the index is unique.
        </simpara></listitem>
    </varlistentry>

    <varlistentry>
        <term>
            <emphasis role="lua">index.type</emphasis>
        </term>
        <listitem><simpara>
            A string for index type, either 'TREE' or 'HASH'.
        </simpara></listitem>
    </varlistentry>

    <varlistentry>
        <term>
            <emphasis role="lua">index.key_field[]</emphasis>
        </term>
        <listitem><simpara>
            An array describing index key fields.
        </simpara></listitem>
    </varlistentry>

    <varlistentry>
        <term>
            <emphasis role="lua">index.idx</emphasis>
        </term>
        <listitem><simpara>
            The underlying userdata which does all the magic.
        </simpara></listitem>
    </varlistentry>

    <varlistentry>
        <term>
            <emphasis role="lua">space:select_range(limit, key)</emphasis>
        </term>
        <listitem><simpara>Select a range of tuples, limited by
        <code>limit</code>, starting from <code>key</code>.
        </simpara></listitem>
    </varlistentry>

    <varlistentry>
        <term>
            <emphasis role="lua">space:select_reverse_range(limit, key)</emphasis>
        </term>
        <listitem><simpara>Select a reverse range of tuples, limited by
        <code>limit</code>, starting from <code>key</code>.
        </simpara></listitem>
    </varlistentry>

    <varlistentry>
        <term>
            <emphasis role="lua">index:min()</emphasis>
        </term>
        <listitem><simpara>
            The smallest value in the index. Available only for
            indexes of type 'TREE'.
        </simpara>
        </listitem>
    </varlistentry>

    <varlistentry>
        <term>
            <emphasis role="lua">index:max()</emphasis>
        </term>
        <listitem><simpara>
            The biggest value in the index. Available only for
            indexes of type 'TREE'.
        </simpara>
        </listitem>
    </varlistentry>
</variablelist>

<para>
    The following functions provide iteration support within an index.
    <code>next</code> and <code>next_equal</code> provide common
    iterators which go from the beginning to the end of the index.
    <code>prev</code> and <code>prev_equal</code> provide reverse
    iterators which travers the index in the reverse order.
    In a non-unique index the routines with the <code>'_equal'</code>
    suffix will traverse sequences of tuples with the same key value.
</para>
<variablelist>
    <varlistentry>
        <term>
            <emphasis role="lua">index:next([iteration_state or key])</emphasis>
        </term>
        <listitem><simpara></simpara></listitem>
    </varlistentry>
    <varlistentry>
        <term>
            <emphasis role="lua">index:prev([iteration_state or key])</emphasis>
        </term>
        <listitem><simpara></simpara></listitem>
    </varlistentry>
    <varlistentry>
        <term>
            <emphasis role="lua">index:next_equal([iteration_state or key])</emphasis>
        </term>
        <listitem><simpara></simpara></listitem>
    </varlistentry>

    <varlistentry>
        <term>
            <emphasis role="lua">index:prev_equal([iteration_state or key])</emphasis>
        </term>
        <listitem>
        <para>
 All these function can be used either to start iteration, or to fetch
the next tuple which satisfies iteration criteria.
        </para>
        <para>
To start iteration, either supply a key (possibly multipart) to
position the iterator at the matching tuple. If key is nil or
a function is called with no arguments, iteration is started
from the first (last) tuple in the index.
        </para>
        <para>
	    The functions follow the
	    <link xlink:href='http://pgl.yoyo.org/luai/i/next'>Lua iteration
	    pattern</link> returning <code>{iteration_state, tuple}</code> pair,
	    where <code>iteration_state</code> is the iterator and
	    <code>tuple</code> is the tuple the iterator points at.
	    The function returns <code>nil</code> if the iterator reaches the
	    end of the index or there are no more tuples satisfying the
	    <code>key</code> (for <code>_equal</code> functions).
        </para>
        <bridgehead renderas="sect4">Example</bridgehead>
<programlisting>
localhost> lua box.insert(0, "United Kingdom, The", "Europe")
localhost> lua box.insert(0, "France", "Europe")
localhost> lua box.insert(0, "Netherlands", "Europe")
localhost> lua box.insert(0, "Australia", "Oceania")
localhost> lua box.insert(0, "Vanuatu", "Oceania")
localhost> lua box.insert(0, "United States of America, The", "North America")
localhost> lua box.insert(0, "Canada", "North America")
localhost> lua box.insert(0, "Mexico", "North America")
localhost> lua pi = box.space[0].index[0] -- primary index
localhost> lua si = box.space[0].index[1] -- secondary index
localhost> lua k,v=pi:next() -- init iterator by primary from the beginning
---
...
localhost> lua print(v)
---
'Australia': {'Oceania'}
...
localhost> lua k,v=pi:next(k) -- move to next
---
...
localhost> lua print(v)
---
'Canada': {'North America'}
...
localhost> lua k,v=pi:next(k) -- move to next
---
...
localhost> lua print(v)
---
'France': {'Europe'}
...
localhost> lua k,v=si:next_equal() -- init iterator by secondary from the beginning
---
...
localhost> lua print(v)
---
'United Kingdom, The': {'Europe'}
...
localhost> lua k,v=si:next_equal(k) -- move to next
---
...
localhost> lua print(v)
---
'France': {'Europe'}
...
localhost> lua k,v=si:next_equal(k) -- move to next
---
...
localhost> lua print(v)
---
'Netherlands': {'Europe'}
...
localhost> lua for k,v in pi.next, pi, nil do print(v) end
---
'Australia': {'Oceania'}
'Canada': {'North America'}
'France': {'Europe'}
'Mexico': {'North America'}
'Netherlands': {'Europe'}
'United Kingdom, The': {'Europe'}
'United States of America, The': {'North America'}
'Vanuatu': {'Oceania'}
...
localhost> lua for k,v in pi.prev, pi, nil do print(v) end
---
'Vanuatu': {'Oceania'}
'United States of America, The': {'North America'}
'United Kingdom, The': {'Europe'}
'Netherlands': {'Europe'}
'Mexico': {'North America'}
'France': {'Europe'}
'Canada': {'North America'}
'Australia': {'Oceania'}
...
localhost> lua for k,v in si.next_equal, si, 'Oceania' do print(v) end
---
'Australia': {'Oceania'}
'Vanuatu': {'Oceania'}
...
localhost> lua for k,v in si.prev_equal, si, 'North America' do print(v) end
---
'Mexico': {'North America'}
'Canada': {'North America'}
'United States of America, The': {'North America'}
...
</programlisting>
        </listitem>
    </varlistentry>

    <varlistentry>
        <term>
            <emphasis role="lua">index:count()</emphasis>
        </term>
        <listitem><simpara>
	    Iterate over an index, count the number of tuples which equal the
	    provided search criteria. The argument can either point to a
	    tuple, a key, or one or more key parts. Returns the number of matched
	    tuples.
        </simpara>
        </listitem>
    </varlistentry>

</variablelist>

<variablelist>
    <title>Package <code>box.fiber</code></title>
    <para>Functions in this package allow you to create, run and
    manage existing <emphasis>fibers</emphasis>.
    </para>
    <para>
A fiber is an independent execution thread implemented
using a mechanism of cooperative multitasking.

A fiber has three possible states: running, suspended or dead.
When a fiber is created with <code>box.fiber.create()</code>,
it is suspended.
When a fiber is started with <code>box.fiber.resume()</code>, it is running.
When a fiber's control is yielded back to the caller with
<code>box.fiber.yield()</code>, it is suspended.
When a fiber ends (due to <code>return</code> or by reaching the
end of the fiber function), it is dead.
    </para>
    <para>
A fiber can also be attached or detached.
An attached fiber is a child of the creator,
and is running only if the creator has called
<code>box.fiber.resume()</code>. A detached fiber is a child of
Tarantool internal <quote>sched</quote> fiber, and gets
scheduled only if there is a libev event associated
with it.
    </para>
    <para>
To detach, a running fiber must invoke <code>box.fiber.detach()</code>.
A detached fiber loses connection with its parent forever.
    </para>
    <para>
All fibers are part of the fiber registry, <code>box.fiber</code>.
This registry can be searched (<code>box.fiber.find()</code>)
either by fiber id (fid), which is numeric, or by fiber name,
which is a string. If there is more than one fiber with the given
name, the first fiber that matches is returned.
    </para>
    <para>
Once fiber function is done or calls <code>return</code>,
the fiber is considered dead. Its carcass is put into
a fiber pool, and can be reused when another fiber is
created.
    </para>
    <para>
A runaway fiber can be stopped with <code>box.fiber.cancel()</code>.
<code>box.fiber.cancel()</code>, however, is advisory &mdash; it works
only if the runaway fiber is calling <code>box.fiber.testcancel()</code>
once in a while. Most <code>box.*</code> hooks, such as <code>box.delete()</code>
or <code>box.update()</code>, are calling <code>box.fiber.testcancel()</code>.
<code>box.select()</code> doesn't.
    </para>
    <para>
In practice, a runaway fiber can only become unresponsive
if it does a lot of computations and doesn't check
whether it's been canceled. In addition
to the advisory cancellation, configuration parameter <code>lua_timeout</code>
can be used to cancel runaway Lua procedures.
    </para>
    <para>
The other potential problem comes from detached
fibers which never get scheduled, because they are not subscribed
to any events, or because no relevant events occur. Such morphing fibers
can be killed with <code>box.fiber.cancel()</code> at any time,
since <code>box.fiber.cancel()</code>
sends an asynchronous wakeup event to the fiber,
and <code>box.fiber.testcancel()</code> is checked whenever such an event occurs.
    </para>
    <para>Like all Lua objects, dead fibers are
    garbage collected: the garbage collector frees pool allocator
    memory owned by the fiber, resets all fiber data, and returns
    the fiber to the fiber pool.</para>
    <varlistentry>
        <term>
            <emphasis role="lua">box.fiber.id(fiber) </emphasis>
        </term>
        <listitem><simpara>Return a numeric id of the fiber.</simpara></listitem>
    </varlistentry>

    <varlistentry>
        <term>
            <emphasis role="lua">box.fiber.self() </emphasis>
        </term>
        <listitem><simpara>Return <code>box.fiber</code> userdata
        object for the currently scheduled fiber.</simpara></listitem>
    </varlistentry>

    <varlistentry>
        <term>
            <emphasis role="lua">box.fiber.find(id) </emphasis>
        </term>
        <listitem><simpara>Locate a fiber userdata object by id.</simpara></listitem>
    </varlistentry>

    <varlistentry>
        <term>
            <emphasis role="lua">box.fiber.create(function) </emphasis>
        </term>
        <listitem><simpara>
		Create a fiber for <code>function</code>.
        </simpara>
        <bridgehead renderas="sect4">Errors</bridgehead>
        <simpara>Can hit a recursion limit.</simpara>
        </listitem>
    </varlistentry>

    <varlistentry>
        <term>
            <emphasis role="lua">box.fiber.resume(fiber, ...) </emphasis>
        </term>
        <listitem><simpara>Resume a created
        or suspended fiber.</simpara></listitem>
    </varlistentry>

    <varlistentry>
        <term>
            <emphasis role="lua">box.fiber.yield(...) </emphasis>
        </term>
        <listitem><para>
        Yield control to the calling fiber, if the fiber
        is attached, or to sched otherwise.
        </para>
        <para>
        If the fiber is attached, whatever arguments are passed
        to this call, are passed on to the calling fiber.
        If the fiber is detached, <code>box.fiber.yield()</code>
        returns back everything passed into it.
        </para></listitem>
    </varlistentry>

    <varlistentry>
        <term>
            <emphasis role="lua">box.fiber.detach()</emphasis>
        </term>
        <listitem><simpara>
        Detach the current fiber. This is a cancellation point. This is a yield point.
        </simpara></listitem>
    </varlistentry>

    <varlistentry>
        <term>
            <emphasis role="lua">box.fiber.sleep(time)</emphasis>
        </term>
        <listitem><simpara>
    Yield to the sched fiber and sleep <code>time</code> seconds.
    Only the current fiber can be made to sleep.
        </simpara></listitem>
    </varlistentry>

    <varlistentry>
        <term>
            <emphasis role="lua">box.fiber.cancel(fiber)</emphasis>
        </term>
        <listitem><simpara>
        Cancel a <code>fiber</code>.
        Running and suspended fibers can be canceled.
        Returns an error if the subject fiber does not permit cancel.
        </simpara></listitem>
    </varlistentry>

    <varlistentry>
        <term>
            <emphasis role="lua">box.fiber.testcancel()</emphasis>
        </term>
        <listitem><simpara>
            Check if the current fiber has been canceled and
            throw an exception if this is the case.
        </simpara></listitem>
    </varlistentry>

</variablelist>

<variablelist>
    <title>Package <code>box.cfg</code></title>
    <para>This package provides read-only access to
    all server configuration parameters.</para>
    <varlistentry>
        <term><emphasis role="lua">box.cfg</emphasis></term>
        <listitem><bridgehead renderas="sect4">Example</bridgehead><programlisting>
localhost> lua for k, v in pairs(box.cfg) do print(k, " = ", v) end
---
io_collect_interval = 0
pid_file = box.pid
panic_on_wal_error = false
slab_alloc_factor = 2
slab_alloc_minimal = 64
admin_port = 33015
logger = cat - >> tarantool.log
...
</programlisting></listitem>
    </varlistentry>
</variablelist>

<variablelist>
<<<<<<< HEAD
    <title>Package <code>box.info</code></title>
    <para>
        This package provides access to information about
        server variables: pid, uptime, version and such.
        Its contents is identical to output of <olink
        targetptr="show-info"/>.
    </para>
    <varlistentry>
        <term>
            <emphasis role="lua">box.info()</emphasis>
        </term>
        <listitem>
            <simpara>
            Since contents of box.info is dynamic, it's
            not possible to iterate over keys with Lua <emphasis>pairs()</emphasis>
            function. For this purpose, <emphasis>box.info()</emphasis> builds
            and returns a Lua table with all keys and values
            provided in the package.
            </simpara>

       <bridgehead renderas="sect4">Example</bridgehead><programlisting>
localhost> lua for k,v in pairs(box.info()) do print(k, ": ", v) end
---
version: 1.4.7-92-g4ba95ca
status: primary
pid: 1747
lsn: 1712
recovery_last_update: 1306964594.980
recovery_lag: 0.000
uptime: 39
build: table: 0x419cb880
logger_pid: 1748
config: /home/unera/work/tarantool/test/box/tarantool_good.cfg
...
</programlisting>
        </listitem>
    </varlistentry>
    <varlistentry>
        <term>
            <emphasis role="lua">box.info.status, box.info.pid, box.info.lsn, ...</emphasis>
        </term>
        <listitem>
       <bridgehead renderas="sect4">Example</bridgehead><programlisting>
localhost> lua box.info.pid
---
 - 1747
...
localhost> lua box.info.logger_pid
---
 - 1748
...
localhost> lua box.info.version
---
 - 1.4.7-92-g4ba95ca
...
localhost> lua box.info.config
---
 - /home/unera/work/tarantool/test/box/tarantool_good.cfg
...
localhost> lua box.info.uptime
---
 - 3672
...
localhost> lua box.info.lsn
---
 - 1712
...
localhost> lua box.info.status
---
 - primary
...
localhost> lua box.info.recovery_lag
---
 - 0.000
...
localhost> lua box.info.recovery_last_update
---
 - 1306964594.980
...
localhost> lua for k, v in pairs(box.info.build) do print(k .. ': ', v) end
---
flags:  -D_GNU_SOURCE -D_FILE_OFFSET_BITS=64 -DCORO_ASM -fno-omit-frame-pointer -fno-stack-protector -fexceptions -funwind-tables -fgnu89-inline -pthread  -Wno-sign-compare -Wno-strict-aliasing -std=gnu99 -Wall -Wextra -Werror
target: Linux-x86_64-Debug
compiler: /usr/bin/gcc
options: cmake . -DCMAKE_INSTALL_PREFIX=/usr/local -DENABLE_STATIC=OFF -DENABLE_GCOV=OFF -DENABLE_TRACE=ON -DENABLE_BACKTRACE=ON -DENABLE_CLIENT=OFF
...
</programlisting>
        </listitem>
=======
    <title>Package <code>box.slab</code></title>
    <para>This package provides access to slab allocator statistics.</para>
    <varlistentry>
        <term><emphasis role="lua">box.slab</emphasis></term>
        <listitem><bridgehead renderas="sect4">Example</bridgehead><programlisting>
localhost> lua box.slab.arena_used
---
 - 4194304
...
localhost> lua box.slab.arena_size
---
 - 104857600
...
localhost> lua for k, v in pairs(box.slab.slabs) do print(k) end
---
64
128
...
localhost> lua for k, v in pairs(box.slab.slabs[64]) do print(k, ':', v) end
---
items:1
bytes_used:160
item_size:64
slabs:1
bytes_free:4194144
...
</programlisting></listitem>
>>>>>>> ae4b6f15
    </varlistentry>
</variablelist>

<para>
    Additional examples can be found in the open source <link
    xlink:href="https://github.com/mailru/tntlua">Lua stored
    procedures repository</link> and in the server test suite.
</para>

<section>
<title>Limitation of stored procedures</title>

<para>
    There are two limitations in stored procedures support one should
    be aware of: execution atomicity and lack of typing.
</para>
<bridgehead renderas="sect4">Cooperative multitasking environment</bridgehead>
<para>
    Tarantool core is built around cooperative multi-tasking
    paradigm: unless a running fiber deliberately yields control
    to some other fiber, it is not preempted.
    <quote>Yield points</quote> are built into all
    calls from Tarantool core to the operating system.
    Any system call which can block is performed in
    asynchronous manner and the fiber waiting
    on the system call is preempted with a fiber ready to
    run. This model makes all programmatic locks unnecessary:
    cooperative multitasking ensures that there is no concurrency
    around a resource, no race conditions and no memory
    consistency issues.
</para>
<para>
    When requests are small, e.g. simple UPDATE, INSERT, DELETE,
    SELECT, fiber scheduling is fair: it takes only a little time
    to process the request, schedule a disk write, and yield to
    a fiber serving the next client.
</para>
<para>
    A stored procedure, however, can perform complex computations,
    or be written in such a way that control is not given away for a
    long time. This can lead to unfair scheduling, when a single
    client throttles the rest of the system, or to apparent stalls
    in request processing.
    Avoiding this situation is responsibility of the stored procedure
    author. Most of <code>box</code> calls, such as
    <code>box.insert()</code>, <code>box.update()</code>,
    <code>box.delete()</code> are yield points; <code>box.select()</code>
    and <code>box.select_range()</code>, however, are not.
</para>
<para>
    It should also be noted, that in absence of transactions,
    any yield in a stored procedure is a potential change in the
    database state. Effectively, it's only possible
    to have CAS (compare-and-swap) -like atomic stored
    procedures: i.e. procedures which select and then modify a record.

    Multiple data change requests always run through a built-in
    yield point.
</para>
<bridgehead renderas="sect4">Lack of field types</bridgehead>
<para>
   When invoking a stored procedure from the binary protocol,
   it's not possible to convey types of arguments. Tuples are
   type-agnostic. The conventional workaround is to use
   strings to pass all (textual and numeric) data.
</para>

</section>
</section>

<!--
vim: tw=66 syntax=docbk
vim: spell spelllang=en_us
--><|MERGE_RESOLUTION|>--- conflicted
+++ resolved
@@ -1510,9 +1510,7 @@
 </programlisting></listitem>
     </varlistentry>
 </variablelist>
-
 <variablelist>
-<<<<<<< HEAD
     <title>Package <code>box.info</code></title>
     <para>
         This package provides access to information about
@@ -1601,7 +1599,10 @@
 ...
 </programlisting>
         </listitem>
-=======
+    </varlistentry>
+</variablelist>
+
+<variablelist>
     <title>Package <code>box.slab</code></title>
     <para>This package provides access to slab allocator statistics.</para>
     <varlistentry>
@@ -1629,7 +1630,6 @@
 bytes_free:4194144
 ...
 </programlisting></listitem>
->>>>>>> ae4b6f15
     </varlistentry>
 </variablelist>
 
