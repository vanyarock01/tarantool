--- conflicted
+++ resolved
@@ -112,13 +112,8 @@
 	/* 57 */_(ER_NO_SUCH_ENGINE,		"Space engine '%s' does not exist") \
 	/* 58 */_(ER_RELOAD_CFG,		"Can't set option '%s' dynamically") \
 	/* 59 */_(ER_CFG,			"Incorrect value for option '%s': %s") \
-<<<<<<< HEAD
-	/* 60 */_(ER_SQL,			"SQL error: %s") \
-	/* 61 */_(ER_SQL_BIND_NOT_FOUND,	"Parameter %s was not found in the statement") \
-=======
 	/* 60 */_(ER_SAVEPOINT_EMPTY_TX,	"Can not set a savepoint in an empty transaction") \
 	/* 61 */_(ER_NO_SUCH_SAVEPOINT,		"Can not rollback to savepoint: the savepoint does not exist") \
->>>>>>> 960aad6a
 	/* 62 */_(ER_UNKNOWN_REPLICA,		"Replica %s is not registered with replica set %s") \
 	/* 63 */_(ER_REPLICASET_UUID_MISMATCH,	"Replica set UUID of the replica %s doesn't match replica set UUID of the master %s") \
 	/* 64 */_(ER_INVALID_UUID,		"Invalid UUID: %s") \
@@ -201,7 +196,9 @@
 	/*141 */_(ER_SQL_BIND_TYPE,             "Bind value type %s for parameter %s is not supported") \
 	/*142 */_(ER_SQL_BIND_PARAMETER_MAX,    "SQL bind parameter limit reached: %d") \
 	/*143 */_(ER_SQL_EXECUTE,               "Failed to execute SQL statement: %s") \
-	/*144 */_(ER_WRONG_SPACE_FORMAT,	"Wrong space format (field %u): %s")
+	/*144 */_(ER_SQL,			"SQL error: %s") \
+	/*145 */_(ER_SQL_BIND_NOT_FOUND,	"Parameter %s was not found in the statement") \
+	/*146 */_(ER_WRONG_SPACE_FORMAT,	"Wrong space format (field %u): %s")
 
 /*
  * !IMPORTANT! Please follow instructions at start of the file
