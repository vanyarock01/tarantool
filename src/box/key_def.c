/*
 * Copyright 2010-2016, Tarantool AUTHORS, please see AUTHORS file.
 *
 * Redistribution and use in source and binary forms, with or
 * without modification, are permitted provided that the following
 * conditions are met:
 *
 * 1. Redistributions of source code must retain the above
 *    copyright notice, this list of conditions and the
 *    following disclaimer.
 *
 * 2. Redistributions in binary form must reproduce the above
 *    copyright notice, this list of conditions and the following
 *    disclaimer in the documentation and/or other materials
 *    provided with the distribution.
 *
 * THIS SOFTWARE IS PROVIDED BY <COPYRIGHT HOLDER> ``AS IS'' AND
 * ANY EXPRESS OR IMPLIED WARRANTIES, INCLUDING, BUT NOT LIMITED
 * TO, THE IMPLIED WARRANTIES OF MERCHANTABILITY AND FITNESS FOR
 * A PARTICULAR PURPOSE ARE DISCLAIMED. IN NO EVENT SHALL
 * <COPYRIGHT HOLDER> OR CONTRIBUTORS BE LIABLE FOR ANY DIRECT,
 * INDIRECT, INCIDENTAL, SPECIAL, EXEMPLARY, OR CONSEQUENTIAL
 * DAMAGES (INCLUDING, BUT NOT LIMITED TO, PROCUREMENT OF
 * SUBSTITUTE GOODS OR SERVICES; LOSS OF USE, DATA, OR PROFITS; OR
 * BUSINESS INTERRUPTION) HOWEVER CAUSED AND ON ANY THEORY OF
 * LIABILITY, WHETHER IN CONTRACT, STRICT LIABILITY, OR TORT
 * (INCLUDING NEGLIGENCE OR OTHERWISE) ARISING IN ANY WAY OUT OF
 * THE USE OF THIS SOFTWARE, EVEN IF ADVISED OF THE POSSIBILITY OF
 * SUCH DAMAGE.
 */
#include "key_def.h"
#include "tuple_compare.h"
#include "tuple_extract_key.h"
#include "tuple_hash.h"
#include "column_mask.h"
#include "schema_def.h"
#include "coll_id_cache.h"

<<<<<<< HEAD
const char *sort_order_strs[] = { "asc", "desc", "undef" };

static const struct key_part_def key_part_def_default = {
=======
const struct key_part_def key_part_def_default = {
>>>>>>> 4e705085
	0,
	field_type_MAX,
	COLL_NONE,
	false,
	ON_CONFLICT_ACTION_DEFAULT,
	SORT_ORDER_ASC
};

static int64_t
part_type_by_name_wrapper(const char *str, uint32_t len)
{
	return field_type_by_name(str, len);
}

#define PART_OPT_TYPE		 "type"
#define PART_OPT_FIELD		 "field"
#define PART_OPT_COLLATION	 "collation"
#define PART_OPT_NULLABILITY	 "is_nullable"
#define PART_OPT_NULLABLE_ACTION "nullable_action"
#define PART_OPT_SORT_ORDER	 "sort_order"

const struct opt_def part_def_reg[] = {
	OPT_DEF_ENUM(PART_OPT_TYPE, field_type, struct key_part_def, type,
		     part_type_by_name_wrapper),
	OPT_DEF(PART_OPT_FIELD, OPT_UINT32, struct key_part_def, fieldno),
	OPT_DEF(PART_OPT_COLLATION, OPT_UINT32, struct key_part_def, coll_id),
	OPT_DEF(PART_OPT_NULLABILITY, OPT_BOOL, struct key_part_def,
		is_nullable),
	OPT_DEF_ENUM(PART_OPT_NULLABLE_ACTION, on_conflict_action,
		     struct key_part_def, nullable_action, NULL),
	OPT_DEF_ENUM(PART_OPT_SORT_ORDER, sort_order, struct key_part_def,
		     sort_order, NULL),
	OPT_END,
};

const char *mp_type_strs[] = {
	/* .MP_NIL    = */ "nil",
	/* .MP_UINT   = */ "unsigned",
	/* .MP_INT    = */ "integer",
	/* .MP_STR    = */ "string",
	/* .MP_BIN    = */ "blob",
	/* .MP_ARRAY  = */ "array",
	/* .MP_MAP    = */ "map",
	/* .MP_BOOL   = */ "boolean",
	/* .MP_FLOAT  = */ "float",
	/* .MP_DOUBLE = */ "double",
	/* .MP_EXT    = */ "extension",
};

const uint32_t key_mp_type[] = {
	/* [FIELD_TYPE_ANY]      =  */ UINT32_MAX,
	/* [FIELD_TYPE_UNSIGNED] =  */ 1U << MP_UINT,
	/* [FIELD_TYPE_STRING]   =  */ 1U << MP_STR,
	/* [FIELD_TYPE_NUMBER]   =  */ (1U << MP_UINT) | (1U << MP_INT) |
		(1U << MP_FLOAT) | (1U << MP_DOUBLE),
	/* [FIELD_TYPE_INTEGER]  =  */ (1U << MP_UINT) | (1U << MP_INT),
	/* [FIELD_TYPE_BOOLEAN]  =  */ 1U << MP_BOOL,
	/* [FIELD_TYPE_SCALAR]   =  */ (1U << MP_UINT) | (1U << MP_INT) |
		(1U << MP_FLOAT) | (1U << MP_DOUBLE) | (1U << MP_STR) |
		(1U << MP_BIN) | (1U << MP_BOOL),
	/* [FIELD_TYPE_ARRAY]    =  */ 1U << MP_ARRAY,
	/* [FIELD_TYPE_MAP]      =  */ (1U << MP_MAP),
};

struct key_def *
key_def_dup(const struct key_def *src)
{
	size_t sz = key_def_sizeof(src->part_count);
	struct key_def *res = (struct key_def *)malloc(sz);
	if (res == NULL) {
		diag_set(OutOfMemory, sz, "malloc", "res");
		return NULL;
	}
	memcpy(res, src, sz);
	return res;
}

void
key_def_swap(struct key_def *old_def, struct key_def *new_def)
{
	assert(old_def->part_count == new_def->part_count);
	for (uint32_t i = 0; i < new_def->part_count; i++)
		SWAP(old_def->parts[i], new_def->parts[i]);
	SWAP(*old_def, *new_def);
}

void
key_def_delete(struct key_def *def)
{
	free(def);
}

static void
key_def_set_cmp(struct key_def *def)
{
	def->tuple_compare = tuple_compare_create(def);
	def->tuple_compare_with_key = tuple_compare_with_key_create(def);
	tuple_hash_func_set(def);
	tuple_extract_key_set(def);
}

static void
key_def_set_part(struct key_def *def, uint32_t part_no, uint32_t fieldno,
		 enum field_type type, bool is_nullable, struct coll *coll,
		 uint32_t coll_id)
{
	assert(part_no < def->part_count);
	assert(type < field_type_MAX);
	def->is_nullable |= is_nullable;
	def->parts[part_no].is_nullable = is_nullable;
	def->parts[part_no].fieldno = fieldno;
	def->parts[part_no].type = type;
	def->parts[part_no].coll = coll;
	def->parts[part_no].coll_id = coll_id;
	column_mask_set_fieldno(&def->column_mask, fieldno);
}

struct key_def *
key_def_new(const struct key_part_def *parts, uint32_t part_count)
{
	size_t sz = key_def_sizeof(part_count);
	struct key_def *def = calloc(1, sz);
	if (def == NULL) {
		diag_set(OutOfMemory, sz, "malloc", "struct key_def");
		return NULL;
	}

	def->part_count = part_count;
	def->unique_part_count = part_count;

	for (uint32_t i = 0; i < part_count; i++) {
		const struct key_part_def *part = &parts[i];
		struct coll *coll = NULL;
		if (part->coll_id != COLL_NONE) {
			struct coll_id *coll_id = coll_by_id(part->coll_id);
			if (coll_id == NULL) {
				diag_set(ClientError, ER_WRONG_INDEX_OPTIONS,
					 i + 1, "collation was not found by ID");
				key_def_delete(def);
				return NULL;
			}
			coll = coll_id->coll;
		}
		key_def_set_part(def, i, part->fieldno, part->type,
				 part->nullable_action, coll, part->coll_id,
				 part->sort_order);
	}
	key_def_set_cmp(def);
	return def;
}

void
key_def_dump_parts(const struct key_def *def, struct key_part_def *parts)
{
	for (uint32_t i = 0; i < def->part_count; i++) {
		const struct key_part *part = &def->parts[i];
		struct key_part_def *part_def = &parts[i];
		part_def->fieldno = part->fieldno;
		part_def->type = part->type;
		part_def->is_nullable = key_part_is_nullable(part);
		part_def->nullable_action = part->nullable_action;
		part_def->coll_id = part->coll_id;
	}
}

box_key_def_t *
box_key_def_new(uint32_t *fields, uint32_t *types, uint32_t part_count)
{
	size_t sz = key_def_sizeof(part_count);
	struct key_def *key_def = calloc(1, sz);
	if (key_def == NULL) {
		diag_set(OutOfMemory, sz, "malloc", "struct key_def");
		return NULL;
	}

	key_def->part_count = part_count;
	key_def->unique_part_count = part_count;

	for (uint32_t item = 0; item < part_count; ++item) {
		key_def_set_part(key_def, item, fields[item],
				 (enum field_type)types[item],
<<<<<<< HEAD
				 key_part_def_default.nullable_action,
				 NULL, COLL_NONE, SORT_ORDER_ASC);
=======
				 false, NULL, COLL_NONE);
>>>>>>> 4e705085
	}
	key_def_set_cmp(key_def);
	return key_def;
}

void
box_key_def_delete(box_key_def_t *key_def)
{
	key_def_delete(key_def);
}

int
box_tuple_compare(const box_tuple_t *tuple_a, const box_tuple_t *tuple_b,
		  box_key_def_t *key_def)
{
	return tuple_compare(tuple_a, tuple_b, key_def);
}

int
box_tuple_compare_with_key(const box_tuple_t *tuple_a, const char *key_b,
			   box_key_def_t *key_def)
{
	uint32_t part_count = mp_decode_array(&key_b);
	return tuple_compare_with_key(tuple_a, key_b, part_count, key_def);

}

int
key_part_cmp(const struct key_part *parts1, uint32_t part_count1,
	     const struct key_part *parts2, uint32_t part_count2)
{
	const struct key_part *part1 = parts1;
	const struct key_part *part2 = parts2;
	uint32_t part_count = MIN(part_count1, part_count2);
	const struct key_part *end = parts1 + part_count;
	for (; part1 != end; part1++, part2++) {
		if (part1->fieldno != part2->fieldno)
			return part1->fieldno < part2->fieldno ? -1 : 1;
		if ((int) part1->type != (int) part2->type)
			return (int) part1->type < (int) part2->type ? -1 : 1;
		if (part1->coll != part2->coll)
			return (uintptr_t) part1->coll <
			       (uintptr_t) part2->coll ? -1 : 1;
		if (part1->sort_order != part2->sort_order)
			return part1->sort_order < part2->sort_order ? -1 : 1;
		if (key_part_is_nullable(part1) != key_part_is_nullable(part2))
			return key_part_is_nullable(part1) <
			       key_part_is_nullable(part2) ? -1 : 1;
	}
	return part_count1 < part_count2 ? -1 : part_count1 > part_count2;
}

void
<<<<<<< HEAD
key_def_set_part(struct key_def *def, uint32_t part_no, uint32_t fieldno,
		 enum field_type type, enum on_conflict_action nullable_action,
		 struct coll *coll, uint32_t coll_id,
		 enum sort_order sort_order)
{
	assert(part_no < def->part_count);
	assert(type < field_type_MAX);
	def->is_nullable |= (nullable_action == ON_CONFLICT_ACTION_NONE);
	def->parts[part_no].nullable_action = nullable_action;
	def->parts[part_no].fieldno = fieldno;
	def->parts[part_no].type = type;
	def->parts[part_no].coll = coll;
	def->parts[part_no].coll_id = coll_id;
	def->parts[part_no].sort_order = sort_order;
	column_mask_set_fieldno(&def->column_mask, fieldno);
	/**
	 * When all parts are set, initialize the tuple
	 * comparator function.
	 */
	/* Last part is set, initialize the comparators. */
	bool all_parts_set = true;
	for (uint32_t i = 0; i < def->part_count; i++) {
		if (def->parts[i].type == FIELD_TYPE_ANY) {
			all_parts_set = false;
			break;
		}
	}
	if (all_parts_set)
		key_def_set_cmp(def);
}

void
=======
>>>>>>> 4e705085
key_def_update_optionality(struct key_def *def, uint32_t min_field_count)
{
	def->has_optional_parts = false;
	for (uint32_t i = 0; i < def->part_count; ++i) {
		struct key_part *part = &def->parts[i];
		def->has_optional_parts |= key_part_is_nullable(part) &&
					   min_field_count < part->fieldno + 1;
		/*
		 * One optional part is enough to switch to new
		 * comparators.
		 */
		if (def->has_optional_parts)
			break;
	}
	key_def_set_cmp(def);
}

int
key_def_snprint_parts(char *buf, int size, const struct key_part_def *parts,
		      uint32_t part_count)
{
	int total = 0;
	SNPRINT(total, snprintf, buf, size, "[");
	for (uint32_t i = 0; i < part_count; i++) {
		const struct key_part_def *part = &parts[i];
		assert(part->type < field_type_MAX);
		SNPRINT(total, snprintf, buf, size, "%d, '%s'",
			(int)part->fieldno, field_type_strs[part->type]);
		if (i < part_count - 1)
			SNPRINT(total, snprintf, buf, size, ", ");
	}
	SNPRINT(total, snprintf, buf, size, "]");
	return total;
}

size_t
key_def_sizeof_parts(const struct key_part_def *parts, uint32_t part_count)
{
	size_t size = 0;
	for (uint32_t i = 0; i < part_count; i++) {
		const struct key_part_def *part = &parts[i];
		int count = 2;
		if (part->coll_id != COLL_NONE)
			count++;
		if (part->is_nullable)
			count++;
		size += mp_sizeof_map(count);
		size += mp_sizeof_str(strlen(PART_OPT_FIELD));
		size += mp_sizeof_uint(part->fieldno);
		assert(part->type < field_type_MAX);
		size += mp_sizeof_str(strlen(PART_OPT_TYPE));
		size += mp_sizeof_str(strlen(field_type_strs[part->type]));
		if (part->coll_id != COLL_NONE) {
			size += mp_sizeof_str(strlen(PART_OPT_COLLATION));
			size += mp_sizeof_uint(part->coll_id);
		}
		if (part->is_nullable) {
			size += mp_sizeof_str(strlen(PART_OPT_NULLABILITY));
			size += mp_sizeof_bool(part->is_nullable);
		}
	}
	return size;
}

char *
key_def_encode_parts(char *data, const struct key_part_def *parts,
		     uint32_t part_count)
{
	for (uint32_t i = 0; i < part_count; i++) {
		const struct key_part_def *part = &parts[i];
		int count = 2;
		if (part->coll_id != COLL_NONE)
			count++;
		if (part->is_nullable)
			count++;
		data = mp_encode_map(data, count);
		data = mp_encode_str(data, PART_OPT_FIELD,
				     strlen(PART_OPT_FIELD));
		data = mp_encode_uint(data, part->fieldno);
		data = mp_encode_str(data, PART_OPT_TYPE,
				     strlen(PART_OPT_TYPE));
		assert(part->type < field_type_MAX);
		const char *type_str = field_type_strs[part->type];
		data = mp_encode_str(data, type_str, strlen(type_str));
		if (part->coll_id != COLL_NONE) {
			data = mp_encode_str(data, PART_OPT_COLLATION,
					     strlen(PART_OPT_COLLATION));
			data = mp_encode_uint(data, part->coll_id);
		}
		if (part->is_nullable) {
			data = mp_encode_str(data, PART_OPT_NULLABILITY,
					     strlen(PART_OPT_NULLABILITY));
			data = mp_encode_bool(data, part->is_nullable);
		}
	}
	return data;
}

/**
 * 1.6.6-1.7.5
 * Decode parts array from tuple field and write'em to index_def structure.
 * Throws a nice error about invalid types, but does not check ranges of
 *  resulting values field_no and field_type
 * Parts expected to be a sequence of <part_count> arrays like this:
 *  [NUM, STR, ..][NUM, STR, ..]..,
 */
static int
key_def_decode_parts_166(struct key_part_def *parts, uint32_t part_count,
			 const char **data, const struct field_def *fields,
			 uint32_t field_count)
{
	for (uint32_t i = 0; i < part_count; i++) {
		struct key_part_def *part = &parts[i];
		if (mp_typeof(**data) != MP_ARRAY) {
			diag_set(ClientError, ER_WRONG_INDEX_PARTS,
				 "expected an array");
			return -1;
		}
		uint32_t item_count = mp_decode_array(data);
		if (item_count < 1) {
			diag_set(ClientError, ER_WRONG_INDEX_PARTS,
				 "expected a non-empty array");
			return -1;
		}
		if (item_count < 2) {
			diag_set(ClientError, ER_WRONG_INDEX_PARTS,
				 "a field type is missing");
			return -1;
		}
		if (mp_typeof(**data) != MP_UINT) {
			diag_set(ClientError, ER_WRONG_INDEX_PARTS,
				 "field id must be an integer");
			return -1;
		}
		*part = key_part_def_default;
		part->fieldno = (uint32_t) mp_decode_uint(data);
		if (mp_typeof(**data) != MP_STR) {
			diag_set(ClientError, ER_WRONG_INDEX_PARTS,
				 "field type must be a string");
			return -1;
		}
		uint32_t len;
		const char *str = mp_decode_str(data, &len);
		for (uint32_t j = 2; j < item_count; j++)
			mp_next(data);
		part->type = field_type_by_name(str, len);
		if (part->type == field_type_MAX) {
			diag_set(ClientError, ER_WRONG_INDEX_PARTS,
				 "unknown field type");
			return -1;
		}
		part->is_nullable = (part->fieldno < field_count ?
				     fields[part->fieldno].is_nullable :
				     key_part_def_default.is_nullable);
		part->coll_id = COLL_NONE;
	}
	return 0;
}

int
key_def_decode_parts(struct key_part_def *parts, uint32_t part_count,
		     const char **data, const struct field_def *fields,
		     uint32_t field_count)
{
	if (mp_typeof(**data) == MP_ARRAY) {
		return key_def_decode_parts_166(parts, part_count, data,
						fields, field_count);
	}
	for (uint32_t i = 0; i < part_count; i++) {
		struct key_part_def *part = &parts[i];
		if (mp_typeof(**data) != MP_MAP) {
			diag_set(ClientError, ER_WRONG_INDEX_OPTIONS,
				 i + TUPLE_INDEX_BASE,
				 "index part is expected to be a map");
			return -1;
		}
		int opts_count = mp_decode_map(data);
		*part = key_part_def_default;
		bool is_action_missing = true;
		uint32_t  action_literal_len = strlen("nullable_action");
		for (int j = 0; j < opts_count; ++j) {
			if (mp_typeof(**data) != MP_STR) {
				diag_set(ClientError, ER_WRONG_INDEX_OPTIONS,
					 i + TUPLE_INDEX_BASE,
					 "key must be a string");
				return -1;
			}
			uint32_t key_len;
			const char *key = mp_decode_str(data, &key_len);
			if (opts_parse_key(part, part_def_reg, key, key_len, data,
					   ER_WRONG_INDEX_OPTIONS,
					   i + TUPLE_INDEX_BASE, NULL,
					   false) != 0)
				return -1;
			if (is_action_missing &&
			    key_len == action_literal_len &&
			    memcmp(key, "nullable_action",
				   action_literal_len) == 0)
				is_action_missing = false;
		}
		if (is_action_missing) {
			part->nullable_action = part->is_nullable ?
				ON_CONFLICT_ACTION_NONE
				: ON_CONFLICT_ACTION_DEFAULT;
		}
		if (part->type == field_type_MAX) {
			diag_set(ClientError, ER_WRONG_INDEX_OPTIONS,
				 i + TUPLE_INDEX_BASE,
				 "index part: unknown field type");
			return -1;
		}
		if (part->coll_id != COLL_NONE &&
		    part->type != FIELD_TYPE_STRING &&
		    part->type != FIELD_TYPE_SCALAR) {
			diag_set(ClientError, ER_WRONG_INDEX_OPTIONS,
				 i + 1,
				 "collation is reasonable only for "
				 "string and scalar parts");
			return -1;
		}
		if (!((part->is_nullable && part->nullable_action ==
		       ON_CONFLICT_ACTION_NONE)
		      || (!part->is_nullable
			  && part->nullable_action !=
			  ON_CONFLICT_ACTION_NONE))) {
			diag_set(ClientError, ER_WRONG_INDEX_OPTIONS,
				 i + TUPLE_INDEX_BASE,
				 "index part: conflicting nullability and "
				 "nullable action properties");
			return -1;
		}
		if (part->sort_order == sort_order_MAX) {
			diag_set(ClientError, ER_WRONG_INDEX_OPTIONS,
				 i + TUPLE_INDEX_BASE,
				 "index part: unknown sort order");
			return -1;
		}
	}
	return 0;
}

const struct key_part *
key_def_find(const struct key_def *key_def, uint32_t fieldno)
{
	const struct key_part *part = key_def->parts;
	const struct key_part *end = part + key_def->part_count;
	for (; part != end; part++) {
		if (part->fieldno == fieldno)
			return part;
	}
	return NULL;
}

bool
key_def_contains(const struct key_def *first, const struct key_def *second)
{
	const struct key_part *part = second->parts;
	const struct key_part *end = part + second->part_count;
	for (; part != end; part++) {
		if (key_def_find(first, part->fieldno) == NULL)
			return false;
	}
	return true;
}

struct key_def *
key_def_merge(const struct key_def *first, const struct key_def *second)
{
	uint32_t new_part_count = first->part_count + second->part_count;
	/*
	 * Find and remove part duplicates, i.e. parts counted
	 * twice since they are present in both key defs.
	 */
	const struct key_part *part = second->parts;
	const struct key_part *end = part + second->part_count;
	for (; part != end; part++) {
		if (key_def_find(first, part->fieldno))
			--new_part_count;
	}

	struct key_def *new_def;
	new_def =  (struct key_def *)calloc(1, key_def_sizeof(new_part_count));
	if (new_def == NULL) {
		diag_set(OutOfMemory, key_def_sizeof(new_part_count), "malloc",
			 "new_def");
		return NULL;
	}
	new_def->part_count = new_part_count;
	new_def->unique_part_count = new_part_count;
	new_def->is_nullable = first->is_nullable || second->is_nullable;
	new_def->has_optional_parts = first->has_optional_parts ||
				      second->has_optional_parts;
	/* Write position in the new key def. */
	uint32_t pos = 0;
	/* Append first key def's parts to the new index_def. */
	part = first->parts;
	end = part + first->part_count;
	for (; part != end; part++) {
		key_def_set_part(new_def, pos++, part->fieldno, part->type,
				 part->nullable_action, part->coll,
				 part->coll_id, part->sort_order);
	}

	/* Set-append second key def's part to the new key def. */
	part = second->parts;
	end = part + second->part_count;
	for (; part != end; part++) {
		if (key_def_find(first, part->fieldno))
			continue;
		key_def_set_part(new_def, pos++, part->fieldno, part->type,
				 part->nullable_action, part->coll,
				 part->coll_id, part->sort_order);
	}
	key_def_set_cmp(new_def);
	return new_def;
}

int
key_validate_parts(const struct key_def *key_def, const char *key,
		   uint32_t part_count, bool allow_nullable)
{
	for (uint32_t i = 0; i < part_count; i++) {
		enum mp_type mp_type = mp_typeof(*key);
		const struct key_part *part = &key_def->parts[i];
		mp_next(&key);

		if (key_mp_type_validate(part->type, mp_type, ER_KEY_PART_TYPE,
					 i, key_part_is_nullable(part)
					 && allow_nullable))
			return -1;
	}
	return 0;
}<|MERGE_RESOLUTION|>--- conflicted
+++ resolved
@@ -36,13 +36,9 @@
 #include "schema_def.h"
 #include "coll_id_cache.h"
 
-<<<<<<< HEAD
 const char *sort_order_strs[] = { "asc", "desc", "undef" };
 
-static const struct key_part_def key_part_def_default = {
-=======
 const struct key_part_def key_part_def_default = {
->>>>>>> 4e705085
 	0,
 	field_type_MAX,
 	COLL_NONE,
@@ -146,17 +142,19 @@
 
 static void
 key_def_set_part(struct key_def *def, uint32_t part_no, uint32_t fieldno,
-		 enum field_type type, bool is_nullable, struct coll *coll,
-		 uint32_t coll_id)
+		 enum field_type type, enum on_conflict_action nullable_action,
+		 struct coll *coll, uint32_t coll_id,
+		 enum sort_order sort_order)
 {
 	assert(part_no < def->part_count);
 	assert(type < field_type_MAX);
-	def->is_nullable |= is_nullable;
-	def->parts[part_no].is_nullable = is_nullable;
+	def->is_nullable |= (nullable_action == ON_CONFLICT_ACTION_NONE);
+	def->parts[part_no].nullable_action = nullable_action;
 	def->parts[part_no].fieldno = fieldno;
 	def->parts[part_no].type = type;
 	def->parts[part_no].coll = coll;
 	def->parts[part_no].coll_id = coll_id;
+	def->parts[part_no].sort_order = sort_order;
 	column_mask_set_fieldno(&def->column_mask, fieldno);
 }
 
@@ -224,12 +222,8 @@
 	for (uint32_t item = 0; item < part_count; ++item) {
 		key_def_set_part(key_def, item, fields[item],
 				 (enum field_type)types[item],
-<<<<<<< HEAD
-				 key_part_def_default.nullable_action,
+				 ON_CONFLICT_ACTION_DEFAULT,
 				 NULL, COLL_NONE, SORT_ORDER_ASC);
-=======
-				 false, NULL, COLL_NONE);
->>>>>>> 4e705085
 	}
 	key_def_set_cmp(key_def);
 	return key_def;
@@ -283,41 +277,6 @@
 }
 
 void
-<<<<<<< HEAD
-key_def_set_part(struct key_def *def, uint32_t part_no, uint32_t fieldno,
-		 enum field_type type, enum on_conflict_action nullable_action,
-		 struct coll *coll, uint32_t coll_id,
-		 enum sort_order sort_order)
-{
-	assert(part_no < def->part_count);
-	assert(type < field_type_MAX);
-	def->is_nullable |= (nullable_action == ON_CONFLICT_ACTION_NONE);
-	def->parts[part_no].nullable_action = nullable_action;
-	def->parts[part_no].fieldno = fieldno;
-	def->parts[part_no].type = type;
-	def->parts[part_no].coll = coll;
-	def->parts[part_no].coll_id = coll_id;
-	def->parts[part_no].sort_order = sort_order;
-	column_mask_set_fieldno(&def->column_mask, fieldno);
-	/**
-	 * When all parts are set, initialize the tuple
-	 * comparator function.
-	 */
-	/* Last part is set, initialize the comparators. */
-	bool all_parts_set = true;
-	for (uint32_t i = 0; i < def->part_count; i++) {
-		if (def->parts[i].type == FIELD_TYPE_ANY) {
-			all_parts_set = false;
-			break;
-		}
-	}
-	if (all_parts_set)
-		key_def_set_cmp(def);
-}
-
-void
-=======
->>>>>>> 4e705085
 key_def_update_optionality(struct key_def *def, uint32_t min_field_count)
 {
 	def->has_optional_parts = false;
